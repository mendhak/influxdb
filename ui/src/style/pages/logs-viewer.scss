--- conflicted
+++ resolved
@@ -3,13 +3,8 @@
     ----------------------------------------------------------------------------
 */
 
-<<<<<<< HEAD
 $logs-viewer-graph-height: 180px;
 $logs-viewer-search-height: 46px; 
-=======
-$logs-viewer-graph-height: 240px;
-$logs-viewer-search-height: 46px;
->>>>>>> d18720b4
 $logs-viewer-filter-height: 42px;
 $logs-viewer-gutter: 60px;
 
@@ -126,13 +121,9 @@
     background-color: $g6-smoke;
     color: $g17-whisper;
   }
-<<<<<<< HEAD
-
   &:hover {
     cursor: pointer;
   }
-=======
->>>>>>> d18720b4
 }
 
 .logs-viewer--filter-remove {
