package chronograf

import (
	"context"
	"net/http"
	"time"
)

// General errors.
const (
<<<<<<< HEAD
	ErrUpstreamTimeout     = Error("request to backend timed out")
	ErrExplorationNotFound = Error("exploration not found")
	ErrSourceNotFound      = Error("source not found")
	ErrServerNotFound      = Error("server not found")
	ErrLayoutNotFound      = Error("layout not found")
	ErrDashboardNotFound   = Error("dashboard not found")
	ErrUserNotFound        = Error("user not found")
	ErrLayoutInvalid       = Error("layout is invalid")
	ErrAlertNotFound       = Error("alert not found")
	ErrAuthentication      = Error("user not authenticated")
	ErrUninitialized       = Error("client uninitialized. Call Open() method")
=======
	ErrUpstreamTimeout   = Error("request to backend timed out")
	ErrSourceNotFound    = Error("source not found")
	ErrServerNotFound    = Error("server not found")
	ErrLayoutNotFound    = Error("layout not found")
	ErrDashboardNotFound = Error("dashboard not found")
	ErrUserNotFound      = Error("user not found")
	ErrLayoutInvalid     = Error("layout is invalid")
	ErrAlertNotFound     = Error("alert not found")
	ErrAuthentication    = Error("user not authenticated")
>>>>>>> 255e0815
)

// Error is a domain error encountered while processing chronograf requests
type Error string

func (e Error) Error() string {
	return string(e)
}

// Logger represents an abstracted structured logging implementation. It
// provides methods to trigger log messages at various alert levels and a
// WithField method to set keys for a structured log message.
type Logger interface {
	Debug(...interface{})
	Info(...interface{})
	Warn(...interface{})
	Error(...interface{})
	Fatal(...interface{})
	Panic(...interface{})

	WithField(string, interface{}) Logger
}

// Assets returns a handler to serve the website.
type Assets interface {
	Handler() http.Handler
}

// TimeSeries represents a queryable time series database.
type TimeSeries interface {
	// Query retrieves time series data from the database.
	Query(context.Context, Query) (Response, error)
	// Connect will connect to the time series using the information in `Source`.
	Connect(context.Context, *Source) error
}

// Range represents an upper and lower bound for data
type Range struct {
	Upper int64 `json:"upper"` // Upper is the upper bound
	Lower int64 `json:"lower"` // Lower is the lower bound
}

// Query retrieves a Response from a TimeSeries.
type Query struct {
	Command  string   `json:"query"`              // Command is the query itself
	DB       string   `json:"db,omitempty"`       // DB is optional and if empty will not be used.
	RP       string   `json:"rp,omitempty"`       // RP is a retention policy and optional; if empty will not be used.
	Wheres   []string `json:"wheres,omitempty"`   // Wheres restricts the query to certain attributes
	GroupBys []string `json:"groupbys,omitempty"` // GroupBys collate the query by these tags
	Label    string   `json:"label,omitempty"`    // Label is the Y-Axis label for the data
	Range    *Range   `json:"range,omitempty"`    // Range is the default Y-Axis range for the data
}

// Response is the result of a query against a TimeSeries
type Response interface {
	MarshalJSON() ([]byte, error)
}

// Source is connection information to a time-series data store.
type Source struct {
	ID                 int    `json:"id,omitempty,string"`          // ID is the unique ID of the source
	Name               string `json:"name"`                         // Name is the user-defined name for the source
	Type               string `json:"type,omitempty"`               // Type specifies which kinds of source (enterprise vs oss)
	Username           string `json:"username,omitempty"`           // Username is the username to connect to the source
	Password           string `json:"password,omitempty"`           // Password is in CLEARTEXT
	URL                string `json:"url"`                          // URL are the connections to the source
	InsecureSkipVerify bool   `json:"insecureSkipVerify,omitempty"` // InsecureSkipVerify as true means any certificate presented by the source is accepted.
	Default            bool   `json:"default"`                      // Default specifies the default source for the application
	Telegraf           string `json:"telegraf"`                     // Telegraf is the db telegraf is written to.  By default it is "telegraf"
}

// SourcesStore stores connection information for a `TimeSeries`
type SourcesStore interface {
	// All returns all sources in the store
	All(context.Context) ([]Source, error)
	// Add creates a new source in the SourcesStore and returns Source with ID
	Add(context.Context, Source) (Source, error)
	// Delete the Source from the store
	Delete(context.Context, Source) error
	// Get retrieves Source if `ID` exists
	Get(ctx context.Context, ID int) (Source, error)
	// Update the Source in the store.
	Update(context.Context, Source) error
}

// AlertRule represents rules for building a tickscript alerting task
type AlertRule struct {
	ID            string          `json:"id,omitempty"`         // ID is the unique ID of the alert
	Query         QueryConfig     `json:"query"`                // Query is the filter of data for the alert.
	Every         string          `json:"every"`                // Every how often to check for the alerting criteria
	Alerts        []string        `json:"alerts"`               // Alerts name all the services to notify (e.g. pagerduty)
	AlertNodes    []KapacitorNode `json:"alertNodes,omitempty"` // AlertNodes define additional arguments to alerts
	Message       string          `json:"message"`              // Message included with alert
	Details       string          `json:"details"`              // Details is generally used for the Email alert.  If empty will not be added.
	Trigger       string          `json:"trigger"`              // Trigger is a type that defines when to trigger the alert
	TriggerValues TriggerValues   `json:"values"`               // Defines the values that cause the alert to trigger
	Name          string          `json:"name"`                 // Name is the user-defined name for the alert
}

// AlertRulesStore stores rules for building tickscript alerting tasks
type AlertRulesStore interface {
	// All returns all rules in the store for the given source and kapacitor id
	All(ctx context.Context, sourceID, kapaID int) ([]AlertRule, error)
	// Add creates a new rule in the AlertRulesStore and returns AlertRule with ID for a given source and kapacitor id
	Add(ctx context.Context, sourceID, kapaID int, rule AlertRule) (AlertRule, error)
	// Delete the AlertRule from the store for a given source and kapacitor ID
	Delete(ctx context.Context, sourceID, kapaID int, rule AlertRule) error
	// Get retrieves AlertRule if `ID` exists within a given source and kapacitor id
	Get(ctx context.Context, sourceID, kapaID int, ID string) (AlertRule, error)
	// Update the AlertRule in the store within a given source and kapacitor id
	Update(ctx context.Context, sourceID, kapaID int, rule AlertRule) error
}

// TICKScript task to be used by kapacitor
type TICKScript string

// Ticker generates tickscript tasks for kapacitor
type Ticker interface {
	// Generate will create the tickscript to be used as a kapacitor task
	Generate(AlertRule) (TICKScript, error)
}

// TriggerValues specifies the alerting logic for a specific trigger type
type TriggerValues struct {
	Change     string `json:"change,omitempty"`     // Change specifies if the change is a percent or absolute
	Period     string `json:"period,omitempty"`     // Period length of time before deadman is alerted
	Shift      string `json:"shift,omitempty"`      // Shift is the amount of time to look into the past for the alert to compare to the present
	Operator   string `json:"operator,omitempty"`   // Operator for alert comparison
	Value      string `json:"value,omitempty"`      // Value is the boundary value when alert goes critical
	RangeValue string `json:"rangeValue,omitempty"` // RangeValue is an optional value for range comparisons
}

// Field represent influxql fields and functions from the UI
type Field struct {
	Field string   `json:"field"`
	Funcs []string `json:"funcs"`
}

// GroupBy represents influxql group by tags from the UI
type GroupBy struct {
	Time string   `json:"time"`
	Tags []string `json:"tags"`
}

// QueryConfig represents UI query from the data explorer
type QueryConfig struct {
	ID              string              `json:"id,omitempty"`
	Database        string              `json:"database"`
	Measurement     string              `json:"measurement"`
	RetentionPolicy string              `json:"retentionPolicy"`
	Fields          []Field             `json:"fields"`
	Tags            map[string][]string `json:"tags"`
	GroupBy         GroupBy             `json:"groupBy"`
	AreTagsAccepted bool                `json:"areTagsAccepted"`
	RawText         string              `json:"rawText,omitempty"`
}

// KapacitorNode adds arguments and properties to an alert
type KapacitorNode struct {
	Name       string              `json:"name"`
	Args       []string            `json:"args"`
	Properties []KapacitorProperty `json:"properties"`
	// In the future we could add chaining methods here.
}

// KapacitorProperty modifies the node they are called on
type KapacitorProperty struct {
	Name string   `json:"name"`
	Args []string `json:"args"`
}

// Server represents a proxy connection to an HTTP server
type Server struct {
	ID       int    // ID is the unique ID of the server
	SrcID    int    // SrcID of the data source
	Name     string // Name is the user-defined name for the server
	Username string // Username is the username to connect to the server
	Password string // Password is in CLEARTEXT
	URL      string // URL are the connections to the server
}

// ServersStore stores connection information for a `Server`
type ServersStore interface {
	// All returns all servers in the store
	All(context.Context) ([]Server, error)
	// Add creates a new source in the ServersStore and returns Server with ID
	Add(context.Context, Server) (Server, error)
	// Delete the Server from the store
	Delete(context.Context, Server) error
	// Get retrieves Server if `ID` exists
	Get(ctx context.Context, ID int) (Server, error)
	// Update the Server in the store.
	Update(context.Context, Server) error
}

// ID creates uniq ID string
type ID interface {
	// Generate creates a unique ID string
	Generate() (string, error)
}

// UserID is a unique ID for a source user.
type UserID int

// User represents an authenticated user.
type User struct {
	ID    UserID `json:"id"`
	Email string `json:"email"`
}

// UsersStore is the Storage and retrieval of authentication information
type UsersStore interface {
	// Create a new User in the UsersStore
	Add(context.Context, *User) (*User, error)
	// Delete the User from the UsersStore
	Delete(context.Context, *User) error
	// Get retrieves a user if `ID` exists.
	Get(ctx context.Context, ID UserID) (*User, error)
	// Update the user's permissions or roles
	Update(context.Context, *User) error
	// FindByEmail will retrieve a user by email address.
	FindByEmail(ctx context.Context, Email string) (*User, error)
}

// DashboardID is the dashboard ID
type DashboardID int

// Dashboard represents all visual and query data for a dashboard
type Dashboard struct {
	ID    DashboardID     `json:"id"`
	Cells []DashboardCell `json:"cells"`
	Name  string          `json:"name"`
}

// DashboardCell holds visual and query information for a cell
type DashboardCell struct {
	X       int32   `json:"x"`
	Y       int32   `json:"y"`
	W       int32   `json:"w"`
	H       int32   `json:"h"`
	Name    string  `json:"name"`
	Queries []Query `json:"queries"`
	Type    string  `json:"type"`
}

// DashboardsStore is the storage and retrieval of dashboards
type DashboardsStore interface {
	// All lists all dashboards from the DashboardStore
	All(context.Context) ([]Dashboard, error)
	// Create a new Dashboard in the DashboardStore
	Add(context.Context, Dashboard) (Dashboard, error)
	// Delete the Dashboard from the DashboardStore if `ID` exists.
	Delete(context.Context, Dashboard) error
	// Get retrieves a dashboard if `ID` exists.
	Get(ctx context.Context, id DashboardID) (Dashboard, error)
	// Update replaces the dashboard information
	Update(context.Context, Dashboard) error
}

// Cell is a rectangle and multiple time series queries to visualize.
type Cell struct {
	X       int32   `json:"x"`
	Y       int32   `json:"y"`
	W       int32   `json:"w"`
	H       int32   `json:"h"`
	I       string  `json:"i"`
	Name    string  `json:"name"`
	Queries []Query `json:"queries"`
	Type    string  `json:"type"`
}

// Layout is a collection of Cells for visualization
type Layout struct {
	ID          string `json:"id"`
	Application string `json:"app"`
	Measurement string `json:"measurement"`
	Autoflow    bool   `json:"autoflow"`
	Cells       []Cell `json:"cells"`
}

// LayoutStore stores dashboards and associated Cells
type LayoutStore interface {
	// All returns all dashboards in the store
	All(context.Context) ([]Layout, error)
	// Add creates a new dashboard in the LayoutStore
	Add(context.Context, Layout) (Layout, error)
	// Delete the dashboard from the store
	Delete(context.Context, Layout) error
	// Get retrieves Layout if `ID` exists
	Get(ctx context.Context, ID string) (Layout, error)
	// Update the dashboard in the store.
	Update(context.Context, Layout) error
}

// Principal is any entity that can be authenticated
type Principal string

// PrincipalKey is used to pass principal
// via context.Context to request-scoped
// functions.
const PrincipalKey Principal = "principal"

// Authenticator represents a service for authenticating users.
type Authenticator interface {
	// Authenticate returns User associated with token if successful.
	Authenticate(ctx context.Context, token string) (Principal, error)
	// Token generates a valid token for Principal lasting a duration
	Token(context.Context, Principal, time.Duration) (string, error)
}

// TokenExtractor extracts tokens from http requests
type TokenExtractor interface {
	// Extract will return the token or an error.
	Extract(r *http.Request) (string, error)
}<|MERGE_RESOLUTION|>--- conflicted
+++ resolved
@@ -8,19 +8,6 @@
 
 // General errors.
 const (
-<<<<<<< HEAD
-	ErrUpstreamTimeout     = Error("request to backend timed out")
-	ErrExplorationNotFound = Error("exploration not found")
-	ErrSourceNotFound      = Error("source not found")
-	ErrServerNotFound      = Error("server not found")
-	ErrLayoutNotFound      = Error("layout not found")
-	ErrDashboardNotFound   = Error("dashboard not found")
-	ErrUserNotFound        = Error("user not found")
-	ErrLayoutInvalid       = Error("layout is invalid")
-	ErrAlertNotFound       = Error("alert not found")
-	ErrAuthentication      = Error("user not authenticated")
-	ErrUninitialized       = Error("client uninitialized. Call Open() method")
-=======
 	ErrUpstreamTimeout   = Error("request to backend timed out")
 	ErrSourceNotFound    = Error("source not found")
 	ErrServerNotFound    = Error("server not found")
@@ -30,7 +17,7 @@
 	ErrLayoutInvalid     = Error("layout is invalid")
 	ErrAlertNotFound     = Error("alert not found")
 	ErrAuthentication    = Error("user not authenticated")
->>>>>>> 255e0815
+	ErrUninitialized     = Error("client uninitialized. Call Open() method")
 )
 
 // Error is a domain error encountered while processing chronograf requests
